[tool.poetry]
name = "pytorch_tabnet"
version = "3.1.1"
description = "PyTorch implementation of TabNet"
homepage = "https://github.com/dreamquark-ai/tabnet"
repository = "https://github.com/dreamquark-ai/tabnet"
documentation = "https://github.com/dreamquark-ai/tabnet"
readme = "README.md"
authors = []
keywords = ["tabnet", "pytorch", "neural-networks" ]
exclude = ["tabnet/*.ipynb"]

[tool.poetry.dependencies]
python = "^3.6"

numpy="^1.17"
torch="^1.2"
tqdm="^4.36"
scikit_learn=">0.21"
scipy=">1.4"

[tool.poetry.dev-dependencies]
jupyter="1.0.0"
xgboost="0.90"
matplotlib="3.1.1"
wget="3.2"
pandas="0.25.3"
flake8="3.7.9"
sphinx = "^2.2"
sphinx-rtd-theme = "0.5.0"
recommonmark = "0.6.0"
<<<<<<< HEAD
skorch = "0.10.0"
=======
pytest = "6.2.5"
>>>>>>> 95e0e9ac

[build-system]
requires = ["poetry>=0.12"]
build-backend = "poetry.masonry.api"<|MERGE_RESOLUTION|>--- conflicted
+++ resolved
@@ -29,11 +29,8 @@
 sphinx = "^2.2"
 sphinx-rtd-theme = "0.5.0"
 recommonmark = "0.6.0"
-<<<<<<< HEAD
-skorch = "0.10.0"
-=======
+skorch = "0.11.0"
 pytest = "6.2.5"
->>>>>>> 95e0e9ac
 
 [build-system]
 requires = ["poetry>=0.12"]
