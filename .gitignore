.cache/
../.history/
data/
.ipynb_checkpoints/
<<<<<<< HEAD
*~
=======
*.pt
>>>>>>> bea966f4

# Byte-compiled / optimized / DLL files
__pycache__/
*.py[cod]
*$py.class

# C extensions
*.so

# Distribution / packaging
.Python
build/
develop-eggs/
dist/
downloads/
eggs/
.eggs/
lib/
lib64/
parts/
sdist/
var/
wheels/
pip-wheel-metadata/
share/python-wheels/
*.egg-info/
.installed.cfg
*.egg
MANIFEST

# PyInstaller
#  Usually these files are written by a python script from a template
#  before PyInstaller builds the exe, so as to inject date/other infos into it.
*.manifest
*.spec

# Installer logs
pip-log.txt
pip-delete-this-directory.txt

# Unit test / coverage reports
htmlcov/
.tox/
.nox/
.coverage
.coverage.*
.cache
nosetests.xml
coverage.xml
*.cover
*.py,cover
.hypothesis/
.pytest_cache/

# Translations
*.mo
*.pot

# Django stuff:
*.log
local_settings.py
db.sqlite3
db.sqlite3-journal

# Flask stuff:
instance/
.webassets-cache

# Scrapy stuff:
.scrapy

# Sphinx documentation
docs/_build/

# PyBuilder
target/

# Jupyter Notebook
.ipynb_checkpoints

# IPython
profile_default/
ipython_config.py

# pyenv
.python-version

# pipenv
#   According to pypa/pipenv#598, it is recommended to include Pipfile.lock in version control.
#   However, in case of collaboration, if having platform-specific dependencies or dependencies
#   having no cross-platform support, pipenv may install dependencies that don't work, or not
#   install all needed dependencies.
#Pipfile.lock

# celery beat schedule file
celerybeat-schedule

# SageMath parsed files
*.sage.py

# Environments
.env
.venv
env/
venv/
ENV/
env.bak/
venv.bak/

# Spyder project settings
.spyderproject
.spyproject

# Rope project settings
.ropeproject

# mkdocs documentation
/site

# mypy
.mypy_cache/
.dmypy.json
dmypy.json

# Pyre type checker
.pyre/<|MERGE_RESOLUTION|>--- conflicted
+++ resolved
@@ -2,11 +2,8 @@
 ../.history/
 data/
 .ipynb_checkpoints/
-<<<<<<< HEAD
 *~
-=======
 *.pt
->>>>>>> bea966f4
 
 # Byte-compiled / optimized / DLL files
 __pycache__/
