import torch
import numpy as np
from scipy.sparse import csc_matrix
import time
from abc import abstractmethod
from pytorch_tabnet import tab_network
from pytorch_tabnet.multiclass_utils import unique_labels
from sklearn.metrics import roc_auc_score, mean_squared_error, accuracy_score
from torch.nn.utils import clip_grad_norm_
from pytorch_tabnet.utils import (PredictDataset,
                                  create_dataloaders,
                                  create_explain_matrix)
from sklearn.base import BaseEstimator
from torch.utils.data import DataLoader
from copy import deepcopy
import io
import json
from pathlib import Path
import shutil
import zipfile


class TabModel(BaseEstimator):
    def __init__(self, n_d=8, n_a=8, n_steps=3, gamma=1.3, cat_idxs=[], cat_dims=[], cat_emb_dim=1,
                 n_independent=2, n_shared=2, epsilon=1e-15,  momentum=0.02,
                 lambda_sparse=1e-3, seed=0,
                 clip_value=1, verbose=1,
                 optimizer_fn=torch.optim.Adam,
                 optimizer_params=dict(lr=2e-2),
                 scheduler_params=None, scheduler_fn=None,
                 mask_type="sparsemax",
                 input_dim=None, output_dim=None,
                 device_name='auto'):
        """ Class for TabNet model

        Parameters
        ----------
            device_name: str
                'cuda' if running on GPU, 'cpu' if not, 'auto' to autodetect
        """

        self.n_d = n_d
        self.n_a = n_a
        self.n_steps = n_steps
        self.gamma = gamma
        self.cat_idxs = cat_idxs
        self.cat_dims = cat_dims
        self.cat_emb_dim = cat_emb_dim
        self.n_independent = n_independent
        self.n_shared = n_shared
        self.epsilon = epsilon
        self.momentum = momentum
        self.lambda_sparse = lambda_sparse
        self.clip_value = clip_value
        self.verbose = verbose
        self.optimizer_fn = optimizer_fn
        self.optimizer_params = optimizer_params
        self.device_name = device_name
        self.scheduler_params = scheduler_params
        self.scheduler_fn = scheduler_fn
        self.mask_type = mask_type
        self.input_dim = input_dim
        self.output_dim = output_dim

        self.batch_size = 1024

        self.seed = seed
        torch.manual_seed(self.seed)
        # Defining device
        if device_name == 'auto':
            if torch.cuda.is_available():
                device_name = 'cuda'
            else:
                device_name = 'cpu'
        self.device = torch.device(device_name)
        print(f"Device used : {self.device}")

    @abstractmethod
    def construct_loaders(self, X_train, y_train, X_valid, y_valid,
                          weights, batch_size, num_workers, drop_last):
        """
        Returns
        -------
        train_dataloader, valid_dataloader : torch.DataLoader, torch.DataLoader
            Training and validation dataloaders
        -------
        """
        raise NotImplementedError('users must define construct_loaders to use this base class')

    def init_network(
                     self,
                     input_dim,
                     output_dim,
                     n_d,
                     n_a,
                     n_steps,
                     gamma,
                     cat_idxs,
                     cat_dims,
                     cat_emb_dim,
                     n_independent,
                     n_shared,
                     epsilon,
                     virtual_batch_size,
                     momentum,
                     device_name,
                     mask_type,
                     ):
        self.network = tab_network.TabNet(
            input_dim,
            output_dim,
            n_d=n_d,
            n_a=n_a,
            n_steps=n_steps,
            gamma=gamma,
            cat_idxs=cat_idxs,
            cat_dims=cat_dims,
            cat_emb_dim=cat_emb_dim,
            n_independent=n_independent,
            n_shared=n_shared,
            epsilon=epsilon,
            virtual_batch_size=virtual_batch_size,
            momentum=momentum,
            device_name=device_name,
            mask_type=mask_type).to(self.device)

        self.reducing_matrix = create_explain_matrix(
            self.network.input_dim,
            self.network.cat_emb_dim,
            self.network.cat_idxs,
            self.network.post_embed_dim)

    def fit(self, X_train, y_train, X_valid=None, y_valid=None, loss_fn=None,
            weights=0, max_epochs=100, patience=10, batch_size=1024,
            virtual_batch_size=128, num_workers=0, drop_last=False):
        """Train a neural network stored in self.network
        Using train_dataloader for training data and
        valid_dataloader for validation.

        Parameters
        ----------
            X_train: np.ndarray
                Train set
            y_train : np.array
                Train targets
            X_train: np.ndarray
                Train set
            y_train : np.array
                Train targets
            weights : bool or dictionnary
                0 for no balancing
                1 for automated balancing
                dict for custom weights per class
            max_epochs : int
                Maximum number of epochs during training
            patience : int
                Number of consecutive non improving epoch before early stopping
            batch_size : int
                Training batch size
            virtual_batch_size : int
                Batch size for Ghost Batch Normalization (virtual_batch_size < batch_size)
            num_workers : int
                Number of workers used in torch.utils.data.DataLoader
            drop_last : bool
                Whether to drop last batch during training
        """
        # update model name

        self.update_fit_params(X_train, y_train, X_valid, y_valid, loss_fn,
                               weights, max_epochs, patience, batch_size,
                               virtual_batch_size, num_workers, drop_last)

        train_dataloader, valid_dataloader = self.construct_loaders(X_train,
                                                                    y_train,
                                                                    X_valid,
                                                                    y_valid,
                                                                    self.updated_weights,
                                                                    self.batch_size,
                                                                    self.num_workers,
                                                                    self.drop_last)

        self.init_network(
            input_dim=self.input_dim,
            output_dim=self.output_dim,
            n_d=self.n_d,
            n_a=self.n_a,
            n_steps=self.n_steps,
            gamma=self.gamma,
            cat_idxs=self.cat_idxs,
            cat_dims=self.cat_dims,
            cat_emb_dim=self.cat_emb_dim,
            n_independent=self.n_independent,
            n_shared=self.n_shared,
            epsilon=self.epsilon,
            virtual_batch_size=self.virtual_batch_size,
            momentum=self.momentum,
            device_name=self.device_name,
            mask_type=self.mask_type
        )

        self.optimizer = self.optimizer_fn(self.network.parameters(),
                                           **self.optimizer_params)

        if self.scheduler_fn:
            self.scheduler = self.scheduler_fn(self.optimizer, **self.scheduler_params)
        else:
            self.scheduler = None

        self.losses_train = []
        self.losses_valid = []
        self.learning_rates = []
        self.metrics_train = []
        self.metrics_valid = []

        if self.verbose > 0:
            print("Will train until validation stopping metric",
                  f"hasn't improved in {self.patience} rounds.")
            msg_epoch = f'| EPOCH |  train  |   valid  | total time (s)'
            print('---------------------------------------')
            print(msg_epoch)

        total_time = 0
        while (self.epoch < self.max_epochs and
               self.patience_counter < self.patience):
            starting_time = time.time()
            # updates learning rate history
            self.learning_rates.append(self.optimizer.param_groups[-1]["lr"])

            fit_metrics = self.fit_epoch(train_dataloader, valid_dataloader)

            # leaving it here, may be used for callbacks later
            self.losses_train.append(fit_metrics['train']['loss_avg'])
            self.losses_valid.append(fit_metrics['valid']['total_loss'])
            self.metrics_train.append(fit_metrics['train']['stopping_loss'])
            self.metrics_valid.append(fit_metrics['valid']['stopping_loss'])

            stopping_loss = fit_metrics['valid']['stopping_loss']
            if stopping_loss < self.best_cost:
                self.best_cost = stopping_loss
                self.patience_counter = 0
                # Saving model
                self.best_network = deepcopy(self.network)
            else:
                self.patience_counter += 1

            if self.scheduler is not None:
<<<<<<< HEAD
				if self.scheduler_fn == torch.optim.lr_scheduler.ReduceLROnPlateau:
                	self.scheduler.step(stopping_loss)
				else:
					self/scheduler.step()
=======
                if self.scheduler_fn.isinstance(torch.optim.lr_scheduler.ReduceLROnPlateau):
                    self.scheduler.step(stopping_loss)
                else:
                    self.scheduler.step()
>>>>>>> d399527a

            self.epoch += 1
            total_time += time.time() - starting_time
            if self.verbose > 0:
                if self.epoch % self.verbose == 0:
                    separator = "|"
                    msg_epoch = f"| {self.epoch:<5} | "
                    msg_epoch += f"{-fit_metrics['train']['stopping_loss']:.5f}"
                    msg_epoch += f' {separator:<2} '
                    msg_epoch += f"{-fit_metrics['valid']['stopping_loss']:.5f}"
                    msg_epoch += f' {separator:<2} '
                    msg_epoch += f" {np.round(total_time, 1):<10}"
                    print(msg_epoch)

        if self.verbose > 0:
            if self.patience_counter == self.patience:
                print(f"Early stopping occured at epoch {self.epoch}")
            print(f"Training done in {total_time:.3f} seconds.")
            print('---------------------------------------')

        self.history = {"train": {"loss": self.losses_train,
                                  "metric": self.metrics_train,
                                  "lr": self.learning_rates},
                        "valid": {"loss": self.losses_valid,
                                  "metric": self.metrics_valid}}
        # load best models post training
        self.load_best_model()

        # compute feature importance once the best model is defined
        self._compute_feature_importances(train_dataloader)

    def save_model(self, path):
        """
        Saving model with two distinct files.
        """
        saved_params = {}
        for key, val in self.get_params().items():
            if isinstance(val, type):
                # Don't save torch specific params
                continue
            else:
                saved_params[key] = val

        # Create folder
        Path(path).mkdir(parents=True, exist_ok=True)

        # Save models params
        with open(Path(path).joinpath("model_params.json"), "w", encoding="utf8") as f:
            json.dump(saved_params, f)

        # Save state_dict
        torch.save(self.network.state_dict(), Path(path).joinpath("network.pt"))
        shutil.make_archive(path, 'zip', path)
        shutil.rmtree(path)
        print(f"Successfully saved model at {path}.zip")
        return f"{path}.zip"

    def load_model(self, filepath):

        try:
            with zipfile.ZipFile(filepath) as z:
                with z.open("model_params.json") as f:
                    loaded_params = json.load(f)
                with z.open("network.pt") as f:
                    try:
                        saved_state_dict = torch.load(f)
                    except io.UnsupportedOperation:
                        # In Python <3.7, the returned file object is not seekable (which at least
                        # some versions of PyTorch require) - so we'll try buffering it in to a
                        # BytesIO instead:
                        saved_state_dict = torch.load(io.BytesIO(f.read()))
        except KeyError:
            raise KeyError("Your zip file is missing at least one component")

        self.__init__(**loaded_params)

        self.init_network(
            input_dim=self.input_dim,
            output_dim=self.output_dim,
            n_d=self.n_d,
            n_a=self.n_a,
            n_steps=self.n_steps,
            gamma=self.gamma,
            cat_idxs=self.cat_idxs,
            cat_dims=self.cat_dims,
            cat_emb_dim=self.cat_emb_dim,
            n_independent=self.n_independent,
            n_shared=self.n_shared,
            epsilon=self.epsilon,
            virtual_batch_size=1024,
            momentum=self.momentum,
            device_name=self.device_name,
            mask_type=self.mask_type
        )
        self.network.load_state_dict(saved_state_dict)
        self.network.eval()
        return

    def fit_epoch(self, train_dataloader, valid_dataloader):
        """
        Evaluates and updates network for one epoch.

        Parameters
        ----------
            train_dataloader: a :class: `torch.utils.data.Dataloader`
                DataLoader with train set
            valid_dataloader: a :class: `torch.utils.data.Dataloader`
                DataLoader with valid set
        """
        train_metrics = self.train_epoch(train_dataloader)
        valid_metrics = self.predict_epoch(valid_dataloader)

        fit_metrics = {'train': train_metrics,
                       'valid': valid_metrics}

        return fit_metrics

    @abstractmethod
    def train_epoch(self, train_loader):
        """
        Trains one epoch of the network in self.network

        Parameters
        ----------
            train_loader: a :class: `torch.utils.data.Dataloader`
                DataLoader with train set
        """
        raise NotImplementedError('users must define train_epoch to use this base class')

    @abstractmethod
    def train_batch(self, data, targets):
        """
        Trains one batch of data

        Parameters
        ----------
            data: a :tensor: `torch.tensor`
                Input data
            target: a :tensor: `torch.tensor`
                Target data
        """
        raise NotImplementedError('users must define train_batch to use this base class')

    @abstractmethod
    def predict_epoch(self, loader):
        """
        Validates one epoch of the network in self.network

        Parameters
        ----------
            loader: a :class: `torch.utils.data.Dataloader`
                    DataLoader with validation set
        """
        raise NotImplementedError('users must define predict_epoch to use this base class')

    @abstractmethod
    def predict_batch(self, data, targets):
        """
        Make predictions on a batch (valid)

        Parameters
        ----------
            data: a :tensor: `torch.Tensor`
                Input data
            target: a :tensor: `torch.Tensor`
                Target data

        Returns
        -------
            batch_outs: dict
        """
        raise NotImplementedError('users must define predict_batch to use this base class')

    def load_best_model(self):
        if self.best_network is not None:
            self.network = self.best_network

    @abstractmethod
    def predict(self, X):
        """
        Make predictions on a batch (valid)

        Parameters
        ----------
            data: a :tensor: `torch.Tensor`
                Input data
            target: a :tensor: `torch.Tensor`
                Target data

        Returns
        -------
            predictions: np.array
                Predictions of the regression problem or the last class
        """
        raise NotImplementedError('users must define predict to use this base class')

    def explain(self, X):
        """
        Return local explanation

        Parameters
        ----------
            data: a :tensor: `torch.Tensor`
                Input data
            target: a :tensor: `torch.Tensor`
                Target data

        Returns
        -------
            M_explain: matrix
                Importance per sample, per columns.
            masks: matrix
                Sparse matrix showing attention masks used by network.
        """
        self.network.eval()

        dataloader = DataLoader(PredictDataset(X),
                                batch_size=self.batch_size, shuffle=False)

        for batch_nb, data in enumerate(dataloader):
            data = data.to(self.device).float()

            M_explain, masks = self.network.forward_masks(data)
            for key, value in masks.items():
                masks[key] = csc_matrix.dot(value.cpu().detach().numpy(),
                                            self.reducing_matrix)

            if batch_nb == 0:
                res_explain = csc_matrix.dot(M_explain.cpu().detach().numpy(),
                                             self.reducing_matrix)
                res_masks = masks
            else:
                res_explain = np.vstack([res_explain,
                                         csc_matrix.dot(M_explain.cpu().detach().numpy(),
                                                        self.reducing_matrix)])
                for key, value in masks.items():
                    res_masks[key] = np.vstack([res_masks[key], value])
        return res_explain, res_masks

    def _compute_feature_importances(self, loader):
        self.network.eval()
        feature_importances_ = np.zeros((self.network.post_embed_dim))
        for data, targets in loader:
            data = data.to(self.device).float()
            M_explain, masks = self.network.forward_masks(data)
            feature_importances_ += M_explain.sum(dim=0).cpu().detach().numpy()

        feature_importances_ = csc_matrix.dot(feature_importances_,
                                              self.reducing_matrix)
        self.feature_importances_ = feature_importances_ / np.sum(feature_importances_)


class TabNetClassifier(TabModel):

    def infer_output_dim(self, y_train, y_valid):
        """
        Infer output_dim from targets

        Parameters
        ----------
            y_train : np.array
                Training targets
            y_valid : np.array
                Validation targets

        Returns
        -------
            output_dim : int
                Number of classes for output
            train_labels : list
                Sorted list of initial classes
        """
        train_labels = unique_labels(y_train)
        output_dim = len(train_labels)

        if y_valid is not None:
            valid_labels = unique_labels(y_valid)
            if not set(valid_labels).issubset(set(train_labels)):
                raise ValueError(f"""Valid set -- {set(valid_labels)} --
                                 contains unkown targets from training --
                                 {set(train_labels)}""")
        return output_dim, train_labels

    def weight_updater(self, weights):
        """
        Updates weights dictionnary according to target_mapper.

        Parameters
        ----------
            weights : bool or dict
                Given weights for balancing training.
        Returns
        -------
            bool or dict
            Same bool if weights are bool, updated dict otherwise.

        """
        if isinstance(weights, int):
            return weights
        elif isinstance(weights, dict):
            return {self.target_mapper[key]: value
                    for key, value in weights.items()}
        else:
            return weights

    def construct_loaders(self, X_train, y_train, X_valid, y_valid,
                          weights, batch_size, num_workers, drop_last):
        """
        Returns
        -------
        train_dataloader, valid_dataloader : torch.DataLoader, torch.DataLoader
            Training and validation dataloaders
        -------
        """
        y_train_mapped = np.vectorize(self.target_mapper.get)(y_train)
        y_valid_mapped = np.vectorize(self.target_mapper.get)(y_valid)
        train_dataloader, valid_dataloader = create_dataloaders(X_train,
                                                                y_train_mapped,
                                                                X_valid,
                                                                y_valid_mapped,
                                                                weights,
                                                                batch_size,
                                                                num_workers,
                                                                drop_last)
        return train_dataloader, valid_dataloader

    def update_fit_params(self, X_train, y_train, X_valid, y_valid, loss_fn,
                          weights, max_epochs, patience,
                          batch_size, virtual_batch_size, num_workers, drop_last):
        if loss_fn is None:
            self.loss_fn = torch.nn.functional.cross_entropy
        else:
            self.loss_fn = loss_fn
        assert X_train.shape[1] == X_valid.shape[1], "Dimension mismatch X_train X_valid"
        self.input_dim = X_train.shape[1]

        output_dim, train_labels = self.infer_output_dim(y_train, y_valid)
        self.output_dim = output_dim
        self.classes_ = train_labels
        self.target_mapper = {class_label: index
                              for index, class_label in enumerate(self.classes_)}
        self.preds_mapper = {index: class_label
                             for index, class_label in enumerate(self.classes_)}
        self.weights = weights
        self.updated_weights = self.weight_updater(self.weights)

        self.max_epochs = max_epochs
        self.patience = patience
        self.batch_size = batch_size
        self.virtual_batch_size = virtual_batch_size
        # Initialize counters and histories.
        self.patience_counter = 0
        self.epoch = 0
        self.best_cost = np.inf
        self.num_workers = num_workers
        self.drop_last = drop_last

    def train_epoch(self, train_loader):
        """
        Trains one epoch of the network in self.network

        Parameters
        ----------
            train_loader: a :class: `torch.utils.data.Dataloader`
                DataLoader with train set
        """

        self.network.train()
        y_preds = []
        ys = []
        total_loss = 0

        for data, targets in train_loader:
            batch_outs = self.train_batch(data, targets)
            if self.output_dim == 2:
                y_preds.append(torch.nn.Softmax(dim=1)(batch_outs["y_preds"])[:, 1]
                               .cpu().detach().numpy())
            else:
                values, indices = torch.max(batch_outs["y_preds"], dim=1)
                y_preds.append(indices.cpu().detach().numpy())
            ys.append(batch_outs["y"].cpu().detach().numpy())
            total_loss += batch_outs["loss"]

        y_preds = np.hstack(y_preds)
        ys = np.hstack(ys)

        if self.output_dim == 2:
            stopping_loss = -roc_auc_score(y_true=ys, y_score=y_preds)
        else:
            stopping_loss = -accuracy_score(y_true=ys, y_pred=y_preds)
        total_loss = total_loss / len(train_loader)
        epoch_metrics = {'loss_avg': total_loss,
                         'stopping_loss': stopping_loss,
                         }

        return epoch_metrics

    def train_batch(self, data, targets):
        """
        Trains one batch of data

        Parameters
        ----------
            data: a :tensor: `torch.tensor`
                Input data
            target: a :tensor: `torch.tensor`
                Target data
        """
        self.network.train()
        data = data.to(self.device).float()

        targets = targets.to(self.device).long()
        self.optimizer.zero_grad()

        output, M_loss = self.network(data)

        loss = self.loss_fn(output, targets)
        loss -= self.lambda_sparse*M_loss

        loss.backward()
        if self.clip_value:
            clip_grad_norm_(self.network.parameters(), self.clip_value)
        self.optimizer.step()

        loss_value = loss.item()
        batch_outs = {'loss': loss_value,
                      'y_preds': output,
                      'y': targets}
        return batch_outs

    def predict_epoch(self, loader):
        """
        Validates one epoch of the network in self.network

        Parameters
        ----------
            loader: a :class: `torch.utils.data.Dataloader`
                    DataLoader with validation set
        """
        y_preds = []
        ys = []
        self.network.eval()
        total_loss = 0

        for data, targets in loader:
            batch_outs = self.predict_batch(data, targets)
            total_loss += batch_outs["loss"]
            if self.output_dim == 2:
                y_preds.append(torch.nn.Softmax(dim=1)(batch_outs["y_preds"])[:, 1]
                               .cpu().detach().numpy())
            else:
                values, indices = torch.max(batch_outs["y_preds"], dim=1)
                y_preds.append(indices.cpu().detach().numpy())
            ys.append(batch_outs["y"].cpu().detach().numpy())

        y_preds = np.hstack(y_preds)
        ys = np.hstack(ys)

        if self.output_dim == 2:
            stopping_loss = -roc_auc_score(y_true=ys, y_score=y_preds)
        else:
            stopping_loss = -accuracy_score(y_true=ys, y_pred=y_preds)

        total_loss = total_loss / len(loader)
        epoch_metrics = {'total_loss': total_loss,
                         'stopping_loss': stopping_loss}

        return epoch_metrics

    def predict_batch(self, data, targets):
        """
        Make predictions on a batch (valid)

        Parameters
        ----------
            data: a :tensor: `torch.Tensor`
                Input data
            target: a :tensor: `torch.Tensor`
                Target data

        Returns
        -------
            batch_outs: dict
        """
        self.network.eval()
        data = data.to(self.device).float()
        targets = targets.to(self.device).long()
        output, M_loss = self.network(data)

        loss = self.loss_fn(output, targets)
        loss -= self.lambda_sparse*M_loss

        loss_value = loss.item()
        batch_outs = {'loss': loss_value,
                      'y_preds': output,
                      'y': targets}
        return batch_outs

    def predict(self, X):
        """
        Make predictions on a batch (valid)

        Parameters
        ----------
            data: a :tensor: `torch.Tensor`
                Input data
            target: a :tensor: `torch.Tensor`
                Target data

        Returns
        -------
            predictions: np.array
                Predictions of the most probable class
        """
        self.network.eval()
        dataloader = DataLoader(PredictDataset(X),
                                batch_size=self.batch_size, shuffle=False)

        for batch_nb, data in enumerate(dataloader):
            data = data.to(self.device).float()
            output, M_loss = self.network(data)
            predictions = torch.argmax(torch.nn.Softmax(dim=1)(output),
                                       dim=1)
            predictions = predictions.cpu().detach().numpy().reshape(-1)
            if batch_nb == 0:
                res = predictions
            else:
                res = np.hstack([res, predictions])

        return np.vectorize(self.preds_mapper.get)(res)

    def predict_proba(self, X):
        """
        Make predictions for classification on a batch (valid)

        Parameters
        ----------
            data: a :tensor: `torch.Tensor`
                Input data
            target: a :tensor: `torch.Tensor`
                Target data

        Returns
        -------
            batch_outs: dict
        """
        self.network.eval()

        dataloader = DataLoader(PredictDataset(X),
                                batch_size=self.batch_size, shuffle=False)

        results = []
        for batch_nb, data in enumerate(dataloader):
            data = data.to(self.device).float()

            output, M_loss = self.network(data)
            predictions = torch.nn.Softmax(dim=1)(output).cpu().detach().numpy()
            results.append(predictions)
        res = np.vstack(results)
        return res


class TabNetRegressor(TabModel):

    def construct_loaders(self, X_train, y_train, X_valid, y_valid, weights,
                          batch_size, num_workers, drop_last):
        """
        Returns
        -------
        train_dataloader, valid_dataloader : torch.DataLoader, torch.DataLoader
            Training and validation dataloaders
        -------
        """
        if isinstance(weights, int):
            if weights == 1:
                raise ValueError("Please provide a list of weights for regression.")
        if isinstance(weights, dict):
            raise ValueError("Please provide a list of weights for regression.")

        train_dataloader, valid_dataloader = create_dataloaders(X_train,
                                                                y_train,
                                                                X_valid,
                                                                y_valid,
                                                                weights,
                                                                batch_size,
                                                                num_workers,
                                                                drop_last)
        return train_dataloader, valid_dataloader

    def update_fit_params(self, X_train, y_train, X_valid, y_valid, loss_fn,
                          weights, max_epochs, patience,
                          batch_size, virtual_batch_size, num_workers, drop_last):

        if loss_fn is None:
            self.loss_fn = torch.nn.functional.mse_loss
        else:
            self.loss_fn = loss_fn

        assert X_train.shape[1] == X_valid.shape[1], "Dimension mismatch X_train X_valid"
        self.input_dim = X_train.shape[1]

        if len(y_train.shape) == 1:
            raise ValueError("""Please apply reshape(-1, 1) to your targets
                                if doing single regression.""")
        assert y_train.shape[1] == y_valid.shape[1], "Dimension mismatch y_train y_valid"
        self.output_dim = y_train.shape[1]

        self.updated_weights = weights

        self.max_epochs = max_epochs
        self.patience = patience
        self.batch_size = batch_size
        self.virtual_batch_size = virtual_batch_size
        # Initialize counters and histories.
        self.patience_counter = 0
        self.epoch = 0
        self.best_cost = np.inf
        self.num_workers = num_workers
        self.drop_last = drop_last

    def train_epoch(self, train_loader):
        """
        Trains one epoch of the network in self.network

        Parameters
        ----------
            train_loader: a :class: `torch.utils.data.Dataloader`
                DataLoader with train set
        """

        self.network.train()
        y_preds = []
        ys = []
        total_loss = 0

        for data, targets in train_loader:
            batch_outs = self.train_batch(data, targets)
            y_preds.append(batch_outs["y_preds"].cpu().detach().numpy())
            ys.append(batch_outs["y"].cpu().detach().numpy())
            total_loss += batch_outs["loss"]

        y_preds = np.vstack(y_preds)
        ys = np.vstack(ys)

        stopping_loss = mean_squared_error(y_true=ys, y_pred=y_preds)
        total_loss = total_loss / len(train_loader)
        epoch_metrics = {'loss_avg': total_loss,
                         'stopping_loss': stopping_loss,
                         }

        if self.scheduler is not None:
            self.scheduler.step()
        return epoch_metrics

    def train_batch(self, data, targets):
        """
        Trains one batch of data

        Parameters
        ----------
            data: a :tensor: `torch.tensor`
                Input data
            target: a :tensor: `torch.tensor`
                Target data
        """
        self.network.train()
        data = data.to(self.device).float()

        targets = targets.to(self.device).float()
        self.optimizer.zero_grad()

        output, M_loss = self.network(data)

        loss = self.loss_fn(output, targets)
        loss -= self.lambda_sparse*M_loss

        loss.backward()
        if self.clip_value:
            clip_grad_norm_(self.network.parameters(), self.clip_value)
        self.optimizer.step()

        loss_value = loss.item()
        batch_outs = {'loss': loss_value,
                      'y_preds': output,
                      'y': targets}
        return batch_outs

    def predict_epoch(self, loader):
        """
        Validates one epoch of the network in self.network

        Parameters
        ----------
            loader: a :class: `torch.utils.data.Dataloader`
                    DataLoader with validation set
        """
        y_preds = []
        ys = []
        self.network.eval()
        total_loss = 0

        for data, targets in loader:
            batch_outs = self.predict_batch(data, targets)
            total_loss += batch_outs["loss"]
            y_preds.append(batch_outs["y_preds"].cpu().detach().numpy())
            ys.append(batch_outs["y"].cpu().detach().numpy())

        y_preds = np.vstack(y_preds)
        ys = np.vstack(ys)

        stopping_loss = mean_squared_error(y_true=ys, y_pred=y_preds)

        total_loss = total_loss / len(loader)
        epoch_metrics = {'total_loss': total_loss,
                         'stopping_loss': stopping_loss}

        return epoch_metrics

    def predict_batch(self, data, targets):
        """
        Make predictions on a batch (valid)

        Parameters
        ----------
            data: a :tensor: `torch.Tensor`
                Input data
            target: a :tensor: `torch.Tensor`
                Target data

        Returns
        -------
            batch_outs: dict
        """
        self.network.eval()
        data = data.to(self.device).float()
        targets = targets.to(self.device).float()

        output, M_loss = self.network(data)

        loss = self.loss_fn(output, targets)
        loss -= self.lambda_sparse*M_loss

        loss_value = loss.item()
        batch_outs = {'loss': loss_value,
                      'y_preds': output,
                      'y': targets}
        return batch_outs

    def predict(self, X):
        """
        Make predictions on a batch (valid)

        Parameters
        ----------
            data: a :tensor: `torch.Tensor`
                Input data
            target: a :tensor: `torch.Tensor`
                Target data

        Returns
        -------
            predictions: np.array
                Predictions of the regression problem
        """
        self.network.eval()
        dataloader = DataLoader(PredictDataset(X),
                                batch_size=self.batch_size, shuffle=False)

        results = []
        for batch_nb, data in enumerate(dataloader):
            data = data.to(self.device).float()

            output, M_loss = self.network(data)
            predictions = output.cpu().detach().numpy()
            results.append(predictions)
        res = np.vstack(results)
        return res<|MERGE_RESOLUTION|>--- conflicted
+++ resolved
@@ -13,7 +13,6 @@
 from sklearn.base import BaseEstimator
 from torch.utils.data import DataLoader
 from copy import deepcopy
-import io
 import json
 from pathlib import Path
 import shutil
@@ -244,17 +243,10 @@
                 self.patience_counter += 1
 
             if self.scheduler is not None:
-<<<<<<< HEAD
-				if self.scheduler_fn == torch.optim.lr_scheduler.ReduceLROnPlateau:
-                	self.scheduler.step(stopping_loss)
-				else:
-					self/scheduler.step()
-=======
                 if self.scheduler_fn.isinstance(torch.optim.lr_scheduler.ReduceLROnPlateau):
                     self.scheduler.step(stopping_loss)
                 else:
                     self.scheduler.step()
->>>>>>> d399527a
 
             self.epoch += 1
             total_time += time.time() - starting_time
@@ -319,13 +311,7 @@
                 with z.open("model_params.json") as f:
                     loaded_params = json.load(f)
                 with z.open("network.pt") as f:
-                    try:
-                        saved_state_dict = torch.load(f)
-                    except io.UnsupportedOperation:
-                        # In Python <3.7, the returned file object is not seekable (which at least
-                        # some versions of PyTorch require) - so we'll try buffering it in to a
-                        # BytesIO instead:
-                        saved_state_dict = torch.load(io.BytesIO(f.read()))
+                    saved_state_dict = torch.load(f)
         except KeyError:
             raise KeyError("Your zip file is missing at least one component")
 
