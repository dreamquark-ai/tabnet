import torch
import numpy as np
from scipy.sparse import csc_matrix
import time
from abc import abstractmethod
from pytorch_tabnet import tab_network
from pytorch_tabnet.multiclass_utils import unique_labels
from sklearn.metrics import roc_auc_score, mean_squared_error, accuracy_score
from torch.nn.utils import clip_grad_norm_
from pytorch_tabnet.utils import (PredictDataset,
                                  create_dataloaders,
                                  create_explain_matrix)
from sklearn.base import BaseEstimator
from torch.utils.data import DataLoader
from copy import deepcopy
import io
import json
from pathlib import Path
import shutil
import zipfile


class TabModel(BaseEstimator):
    def __init__(self, n_d=8, n_a=8, n_steps=3, gamma=1.3, cat_idxs=[], cat_dims=[], cat_emb_dim=1,
                 n_independent=2, n_shared=2, epsilon=1e-15,  momentum=0.02,
                 lambda_sparse=1e-3, seed=0,
                 clip_value=1, verbose=1,
                 optimizer_fn=torch.optim.Adam,
                 optimizer_params=dict(lr=2e-2),
                 scheduler_params=None, scheduler_fn=None,
                 mask_type="sparsemax",
                 input_dim=None, output_dim=None,
                 device_name='auto'):
        """ Class for TabNet model

        Parameters
        ----------
            device_name: str
                'cuda' if running on GPU, 'cpu' if not, 'auto' to autodetect
        """

        self.n_d = n_d
        self.n_a = n_a
        self.n_steps = n_steps
        self.gamma = gamma
        self.cat_idxs = cat_idxs
        self.cat_dims = cat_dims
        self.cat_emb_dim = cat_emb_dim
        self.n_independent = n_independent
        self.n_shared = n_shared
        self.epsilon = epsilon
        self.momentum = momentum
        self.lambda_sparse = lambda_sparse
        self.clip_value = clip_value
        self.verbose = verbose
        self.optimizer_fn = optimizer_fn
        self.optimizer_params = optimizer_params
        self.device_name = device_name
        self.scheduler_params = scheduler_params
        self.scheduler_fn = scheduler_fn
        self.mask_type = mask_type
        self.input_dim = input_dim
        self.output_dim = output_dim

        self.batch_size = 1024

        self.seed = seed
        torch.manual_seed(self.seed)
        # Defining device
        if device_name == 'auto':
            if torch.cuda.is_available():
                device_name = 'cuda'
            else:
                device_name = 'cpu'
        self.device = torch.device(device_name)
        print(f"Device used : {self.device}")

    @abstractmethod
    def construct_loaders(self, X_train, y_train, X_valid, y_valid,
                          weights, batch_size, num_workers, drop_last):
        """
        Returns
        -------
        train_dataloader, valid_dataloader : torch.DataLoader, torch.DataLoader
            Training and validation dataloaders
        -------
        """
        raise NotImplementedError('users must define construct_loaders to use this base class')

    def init_network(
                     self,
                     input_dim,
                     output_dim,
                     n_d,
                     n_a,
                     n_steps,
                     gamma,
                     cat_idxs,
                     cat_dims,
                     cat_emb_dim,
                     n_independent,
                     n_shared,
                     epsilon,
                     virtual_batch_size,
                     momentum,
                     device_name,
                     mask_type,
                     ):
        self.network = tab_network.TabNet(
            input_dim,
            output_dim,
            n_d=n_d,
            n_a=n_a,
            n_steps=n_steps,
            gamma=gamma,
            cat_idxs=cat_idxs,
            cat_dims=cat_dims,
            cat_emb_dim=cat_emb_dim,
            n_independent=n_independent,
            n_shared=n_shared,
            epsilon=epsilon,
            virtual_batch_size=virtual_batch_size,
            momentum=momentum,
            device_name=device_name,
            mask_type=mask_type).to(self.device)

        self.reducing_matrix = create_explain_matrix(
            self.network.input_dim,
            self.network.cat_emb_dim,
            self.network.cat_idxs,
            self.network.post_embed_dim)

    def fit(self, X_train, y_train, X_valid=None, y_valid=None, loss_fn=None,
            weights=0, max_epochs=100, patience=10, batch_size=1024,
            virtual_batch_size=128, num_workers=0, drop_last=False):
        """Train a neural network stored in self.network
        Using train_dataloader for training data and
        valid_dataloader for validation.

        Parameters
        ----------
            X_train: np.ndarray
                Train set
            y_train : np.array
                Train targets
            X_train: np.ndarray
                Train set
            y_train : np.array
                Train targets
            weights : bool or dictionnary
                0 for no balancing
                1 for automated balancing
                dict for custom weights per class
            max_epochs : int
                Maximum number of epochs during training
            patience : int
                Number of consecutive non improving epoch before early stopping
            batch_size : int
                Training batch size
            virtual_batch_size : int
                Batch size for Ghost Batch Normalization (virtual_batch_size < batch_size)
            num_workers : int
                Number of workers used in torch.utils.data.DataLoader
            drop_last : bool
                Whether to drop last batch during training
        """
        # update model name

        self.update_fit_params(X_train, y_train, X_valid, y_valid, loss_fn,
                               weights, max_epochs, patience, batch_size,
                               virtual_batch_size, num_workers, drop_last)

        train_dataloader, valid_dataloader = self.construct_loaders(X_train,
                                                                    y_train,
                                                                    X_valid,
                                                                    y_valid,
                                                                    self.updated_weights,
                                                                    self.batch_size,
                                                                    self.num_workers,
                                                                    self.drop_last)

        self.init_network(
            input_dim=self.input_dim,
            output_dim=self.output_dim,
            n_d=self.n_d,
            n_a=self.n_a,
            n_steps=self.n_steps,
            gamma=self.gamma,
            cat_idxs=self.cat_idxs,
            cat_dims=self.cat_dims,
            cat_emb_dim=self.cat_emb_dim,
            n_independent=self.n_independent,
            n_shared=self.n_shared,
            epsilon=self.epsilon,
            virtual_batch_size=self.virtual_batch_size,
            momentum=self.momentum,
            device_name=self.device_name,
            mask_type=self.mask_type
        )

        self.optimizer = self.optimizer_fn(self.network.parameters(),
                                           **self.optimizer_params)

        if self.scheduler_fn:
            self.scheduler = self.scheduler_fn(self.optimizer, **self.scheduler_params)
        else:
            self.scheduler = None

        self.losses_train = []
        self.losses_valid = []
        self.learning_rates = []
        self.metrics_train = []
        self.metrics_valid = []

        if self.verbose > 0:
            print("Will train until validation stopping metric",
                  f"hasn't improved in {self.patience} rounds.")
            msg_epoch = f'| EPOCH |  train  |   valid  | total time (s)'
            print('---------------------------------------')
            print(msg_epoch)

        total_time = 0
        while (self.epoch < self.max_epochs and
               self.patience_counter < self.patience):
            starting_time = time.time()
            # updates learning rate history
            self.learning_rates.append(self.optimizer.param_groups[-1]["lr"])

            fit_metrics = self.fit_epoch(train_dataloader, valid_dataloader)

            # leaving it here, may be used for callbacks later
            self.losses_train.append(fit_metrics['train']['loss_avg'])
            self.losses_valid.append(fit_metrics['valid']['total_loss'])
            self.metrics_train.append(fit_metrics['train']['stopping_loss'])
            self.metrics_valid.append(fit_metrics['valid']['stopping_loss'])

            stopping_loss = fit_metrics['valid']['stopping_loss']
            if stopping_loss < self.best_cost:
                self.best_cost = stopping_loss
                self.patience_counter = 0
                # Saving model
                self.best_network = deepcopy(self.network)
            else:
                self.patience_counter += 1

            if self.scheduler is not None:
<<<<<<< HEAD
				if self.scheduler_fn == torch.optim.lr_scheduler.ReduceLROnPlateau:
                	self.scheduler.step(stopping_loss)
				else:
					self/scheduler.step()
=======
                if isinstance(self.scheduler_fn, torch.optim.lr_scheduler.ReduceLROnPlateau):
                    self.scheduler.step(stopping_loss)
                else:
                    self.scheduler.step()
>>>>>>> 8167302b

            self.epoch += 1
            total_time += time.time() - starting_time
            if self.verbose > 0:
                if self.epoch % self.verbose == 0:
                    separator = "|"
                    msg_epoch = f"| {self.epoch:<5} | "
                    msg_epoch += f"{-fit_metrics['train']['stopping_loss']:.5f}"
                    msg_epoch += f' {separator:<2} '
                    msg_epoch += f"{-fit_metrics['valid']['stopping_loss']:.5f}"
                    msg_epoch += f' {separator:<2} '
                    msg_epoch += f" {np.round(total_time, 1):<10}"
                    print(msg_epoch)

        if self.verbose > 0:
            if self.patience_counter == self.patience:
                print(f"Early stopping occured at epoch {self.epoch}")
            print(f"Training done in {total_time:.3f} seconds.")
            print('---------------------------------------')

        self.history = {"train": {"loss": self.losses_train,
                                  "metric": self.metrics_train,
                                  "lr": self.learning_rates},
                        "valid": {"loss": self.losses_valid,
                                  "metric": self.metrics_valid}}
        # load best models post training
        self.load_best_model()

        # compute feature importance once the best model is defined
        self._compute_feature_importances(train_dataloader)

    def save_model(self, path):
        """
        Saving model with two distinct files.
        """
        saved_params = {}
        for key, val in self.get_params().items():
            if isinstance(val, type):
                # Don't save torch specific params
                continue
            else:
                saved_params[key] = val

        # Create folder
        Path(path).mkdir(parents=True, exist_ok=True)

        # Save models params
        with open(Path(path).joinpath("model_params.json"), "w", encoding="utf8") as f:
            json.dump(saved_params, f)

        # Save state_dict
        torch.save(self.network.state_dict(), Path(path).joinpath("network.pt"))
        shutil.make_archive(path, 'zip', path)
        shutil.rmtree(path)
        print(f"Successfully saved model at {path}.zip")
        return f"{path}.zip"

    def load_model(self, filepath):

        try:
            with zipfile.ZipFile(filepath) as z:
                with z.open("model_params.json") as f:
                    loaded_params = json.load(f)
                with z.open("network.pt") as f:
                    try:
                        saved_state_dict = torch.load(f)
                    except io.UnsupportedOperation:
                        # In Python <3.7, the returned file object is not seekable (which at least
                        # some versions of PyTorch require) - so we'll try buffering it in to a
                        # BytesIO instead:
                        saved_state_dict = torch.load(io.BytesIO(f.read()))
        except KeyError:
            raise KeyError("Your zip file is missing at least one component")

        self.__init__(**loaded_params)

        self.init_network(
            input_dim=self.input_dim,
            output_dim=self.output_dim,
            n_d=self.n_d,
            n_a=self.n_a,
            n_steps=self.n_steps,
            gamma=self.gamma,
            cat_idxs=self.cat_idxs,
            cat_dims=self.cat_dims,
            cat_emb_dim=self.cat_emb_dim,
            n_independent=self.n_independent,
            n_shared=self.n_shared,
            epsilon=self.epsilon,
            virtual_batch_size=1024,
            momentum=self.momentum,
            device_name=self.device_name,
            mask_type=self.mask_type
        )
        self.network.load_state_dict(saved_state_dict)
        self.network.eval()
        return

    def fit_epoch(self, train_dataloader, valid_dataloader):
        """
        Evaluates and updates network for one epoch.

        Parameters
        ----------
            train_dataloader: a :class: `torch.utils.data.Dataloader`
                DataLoader with train set
            valid_dataloader: a :class: `torch.utils.data.Dataloader`
                DataLoader with valid set
        """
        train_metrics = self.train_epoch(train_dataloader)
        valid_metrics = self.predict_epoch(valid_dataloader)

        fit_metrics = {'train': train_metrics,
                       'valid': valid_metrics}

        return fit_metrics

    @abstractmethod
    def train_epoch(self, train_loader):
        """
        Trains one epoch of the network in self.network

        Parameters
        ----------
            train_loader: a :class: `torch.utils.data.Dataloader`
                DataLoader with train set
        """
        raise NotImplementedError('users must define train_epoch to use this base class')

    @abstractmethod
    def train_batch(self, data, targets):
        """
        Trains one batch of data

        Parameters
        ----------
            data: a :tensor: `torch.tensor`
                Input data
            target: a :tensor: `torch.tensor`
                Target data
        """
        raise NotImplementedError('users must define train_batch to use this base class')

    @abstractmethod
    def predict_epoch(self, loader):
        """
        Validates one epoch of the network in self.network

        Parameters
        ----------
            loader: a :class: `torch.utils.data.Dataloader`
                    DataLoader with validation set
        """
        raise NotImplementedError('users must define predict_epoch to use this base class')

    @abstractmethod
    def predict_batch(self, data, targets):
        """
        Make predictions on a batch (valid)

        Parameters
        ----------
            data: a :tensor: `torch.Tensor`
                Input data
            target: a :tensor: `torch.Tensor`
                Target data

        Returns
        -------
            batch_outs: dict
        """
        raise NotImplementedError('users must define predict_batch to use this base class')

    def load_best_model(self):
        if self.best_network is not None:
            self.network = self.best_network

    @abstractmethod
    def predict(self, X):
        """
        Make predictions on a batch (valid)

        Parameters
        ----------
            data: a :tensor: `torch.Tensor`
                Input data
            target: a :tensor: `torch.Tensor`
                Target data

        Returns
        -------
            predictions: np.array
                Predictions of the regression problem or the last class
        """
        raise NotImplementedError('users must define predict to use this base class')

    def explain(self, X):
        """
        Return local explanation

        Parameters
        ----------
            data: a :tensor: `torch.Tensor`
                Input data
            target: a :tensor: `torch.Tensor`
                Target data

        Returns
        -------
            M_explain: matrix
                Importance per sample, per columns.
            masks: matrix
                Sparse matrix showing attention masks used by network.
        """
        self.network.eval()

        dataloader = DataLoader(PredictDataset(X),
                                batch_size=self.batch_size, shuffle=False)

        for batch_nb, data in enumerate(dataloader):
            data = data.to(self.device).float()

            M_explain, masks = self.network.forward_masks(data)
            for key, value in masks.items():
                masks[key] = csc_matrix.dot(value.cpu().detach().numpy(),
                                            self.reducing_matrix)

            if batch_nb == 0:
                res_explain = csc_matrix.dot(M_explain.cpu().detach().numpy(),
                                             self.reducing_matrix)
                res_masks = masks
            else:
                res_explain = np.vstack([res_explain,
                                         csc_matrix.dot(M_explain.cpu().detach().numpy(),
                                                        self.reducing_matrix)])
                for key, value in masks.items():
                    res_masks[key] = np.vstack([res_masks[key], value])
        return res_explain, res_masks

    def _compute_feature_importances(self, loader):
        self.network.eval()
        feature_importances_ = np.zeros((self.network.post_embed_dim))
        for data, targets in loader:
            data = data.to(self.device).float()
            M_explain, masks = self.network.forward_masks(data)
            feature_importances_ += M_explain.sum(dim=0).cpu().detach().numpy()

        feature_importances_ = csc_matrix.dot(feature_importances_,
                                              self.reducing_matrix)
        self.feature_importances_ = feature_importances_ / np.sum(feature_importances_)


class TabNetClassifier(TabModel):

    def infer_output_dim(self, y_train, y_valid):
        """
        Infer output_dim from targets

        Parameters
        ----------
            y_train : np.array
                Training targets
            y_valid : np.array
                Validation targets

        Returns
        -------
            output_dim : int
                Number of classes for output
            train_labels : list
                Sorted list of initial classes
        """
        train_labels = unique_labels(y_train)
        output_dim = len(train_labels)

        if y_valid is not None:
            valid_labels = unique_labels(y_valid)
            if not set(valid_labels).issubset(set(train_labels)):
                raise ValueError(f"""Valid set -- {set(valid_labels)} --
                                 contains unkown targets from training --
                                 {set(train_labels)}""")
        return output_dim, train_labels

    def weight_updater(self, weights):
        """
        Updates weights dictionnary according to target_mapper.

        Parameters
        ----------
            weights : bool or dict
                Given weights for balancing training.
        Returns
        -------
            bool or dict
            Same bool if weights are bool, updated dict otherwise.

        """
        if isinstance(weights, int):
            return weights
        elif isinstance(weights, dict):
            return {self.target_mapper[key]: value
                    for key, value in weights.items()}
        else:
            return weights

    def construct_loaders(self, X_train, y_train, X_valid, y_valid,
                          weights, batch_size, num_workers, drop_last):
        """
        Returns
        -------
        train_dataloader, valid_dataloader : torch.DataLoader, torch.DataLoader
            Training and validation dataloaders
        -------
        """
        y_train_mapped = np.vectorize(self.target_mapper.get)(y_train)
        y_valid_mapped = np.vectorize(self.target_mapper.get)(y_valid)
        train_dataloader, valid_dataloader = create_dataloaders(X_train,
                                                                y_train_mapped,
                                                                X_valid,
                                                                y_valid_mapped,
                                                                weights,
                                                                batch_size,
                                                                num_workers,
                                                                drop_last)
        return train_dataloader, valid_dataloader

    def update_fit_params(self, X_train, y_train, X_valid, y_valid, loss_fn,
                          weights, max_epochs, patience,
                          batch_size, virtual_batch_size, num_workers, drop_last):
        if loss_fn is None:
            self.loss_fn = torch.nn.functional.cross_entropy
        else:
            self.loss_fn = loss_fn
        assert X_train.shape[1] == X_valid.shape[1], "Dimension mismatch X_train X_valid"
        self.input_dim = X_train.shape[1]

        output_dim, train_labels = self.infer_output_dim(y_train, y_valid)
        self.output_dim = output_dim
        self.classes_ = train_labels
        self.target_mapper = {class_label: index
                              for index, class_label in enumerate(self.classes_)}
        self.preds_mapper = {index: class_label
                             for index, class_label in enumerate(self.classes_)}
        self.weights = weights
        self.updated_weights = self.weight_updater(self.weights)

        self.max_epochs = max_epochs
        self.patience = patience
        self.batch_size = batch_size
        self.virtual_batch_size = virtual_batch_size
        # Initialize counters and histories.
        self.patience_counter = 0
        self.epoch = 0
        self.best_cost = np.inf
        self.num_workers = num_workers
        self.drop_last = drop_last

    def train_epoch(self, train_loader):
        """
        Trains one epoch of the network in self.network

        Parameters
        ----------
            train_loader: a :class: `torch.utils.data.Dataloader`
                DataLoader with train set
        """

        self.network.train()
        y_preds = []
        ys = []
        total_loss = 0

        for data, targets in train_loader:
            batch_outs = self.train_batch(data, targets)
            if self.output_dim == 2:
                y_preds.append(torch.nn.Softmax(dim=1)(batch_outs["y_preds"])[:, 1]
                               .cpu().detach().numpy())
            else:
                values, indices = torch.max(batch_outs["y_preds"], dim=1)
                y_preds.append(indices.cpu().detach().numpy())
            ys.append(batch_outs["y"].cpu().detach().numpy())
            total_loss += batch_outs["loss"]

        y_preds = np.hstack(y_preds)
        ys = np.hstack(ys)

        if self.output_dim == 2:
            stopping_loss = -roc_auc_score(y_true=ys, y_score=y_preds)
        else:
            stopping_loss = -accuracy_score(y_true=ys, y_pred=y_preds)
        total_loss = total_loss / len(train_loader)
        epoch_metrics = {'loss_avg': total_loss,
                         'stopping_loss': stopping_loss,
                         }

        return epoch_metrics

    def train_batch(self, data, targets):
        """
        Trains one batch of data

        Parameters
        ----------
            data: a :tensor: `torch.tensor`
                Input data
            target: a :tensor: `torch.tensor`
                Target data
        """
        self.network.train()
        data = data.to(self.device).float()

        targets = targets.to(self.device).long()
        self.optimizer.zero_grad()

        output, M_loss = self.network(data)

        loss = self.loss_fn(output, targets)
        loss -= self.lambda_sparse*M_loss

        loss.backward()
        if self.clip_value:
            clip_grad_norm_(self.network.parameters(), self.clip_value)
        self.optimizer.step()

        loss_value = loss.item()
        batch_outs = {'loss': loss_value,
                      'y_preds': output,
                      'y': targets}
        return batch_outs

    def predict_epoch(self, loader):
        """
        Validates one epoch of the network in self.network

        Parameters
        ----------
            loader: a :class: `torch.utils.data.Dataloader`
                    DataLoader with validation set
        """
        y_preds = []
        ys = []
        self.network.eval()
        total_loss = 0

        for data, targets in loader:
            batch_outs = self.predict_batch(data, targets)
            total_loss += batch_outs["loss"]
            if self.output_dim == 2:
                y_preds.append(torch.nn.Softmax(dim=1)(batch_outs["y_preds"])[:, 1]
                               .cpu().detach().numpy())
            else:
                values, indices = torch.max(batch_outs["y_preds"], dim=1)
                y_preds.append(indices.cpu().detach().numpy())
            ys.append(batch_outs["y"].cpu().detach().numpy())

        y_preds = np.hstack(y_preds)
        ys = np.hstack(ys)

        if self.output_dim == 2:
            stopping_loss = -roc_auc_score(y_true=ys, y_score=y_preds)
        else:
            stopping_loss = -accuracy_score(y_true=ys, y_pred=y_preds)

        total_loss = total_loss / len(loader)
        epoch_metrics = {'total_loss': total_loss,
                         'stopping_loss': stopping_loss}

        return epoch_metrics

    def predict_batch(self, data, targets):
        """
        Make predictions on a batch (valid)

        Parameters
        ----------
            data: a :tensor: `torch.Tensor`
                Input data
            target: a :tensor: `torch.Tensor`
                Target data

        Returns
        -------
            batch_outs: dict
        """
        self.network.eval()
        data = data.to(self.device).float()
        targets = targets.to(self.device).long()
        output, M_loss = self.network(data)

        loss = self.loss_fn(output, targets)
        loss -= self.lambda_sparse*M_loss

        loss_value = loss.item()
        batch_outs = {'loss': loss_value,
                      'y_preds': output,
                      'y': targets}
        return batch_outs

    def predict(self, X):
        """
        Make predictions on a batch (valid)

        Parameters
        ----------
            data: a :tensor: `torch.Tensor`
                Input data
            target: a :tensor: `torch.Tensor`
                Target data

        Returns
        -------
            predictions: np.array
                Predictions of the most probable class
        """
        self.network.eval()
        dataloader = DataLoader(PredictDataset(X),
                                batch_size=self.batch_size, shuffle=False)

        for batch_nb, data in enumerate(dataloader):
            data = data.to(self.device).float()
            output, M_loss = self.network(data)
            predictions = torch.argmax(torch.nn.Softmax(dim=1)(output),
                                       dim=1)
            predictions = predictions.cpu().detach().numpy().reshape(-1)
            if batch_nb == 0:
                res = predictions
            else:
                res = np.hstack([res, predictions])

        return np.vectorize(self.preds_mapper.get)(res)

    def predict_proba(self, X):
        """
        Make predictions for classification on a batch (valid)

        Parameters
        ----------
            data: a :tensor: `torch.Tensor`
                Input data
            target: a :tensor: `torch.Tensor`
                Target data

        Returns
        -------
            batch_outs: dict
        """
        self.network.eval()

        dataloader = DataLoader(PredictDataset(X),
                                batch_size=self.batch_size, shuffle=False)

        results = []
        for batch_nb, data in enumerate(dataloader):
            data = data.to(self.device).float()

            output, M_loss = self.network(data)
            predictions = torch.nn.Softmax(dim=1)(output).cpu().detach().numpy()
            results.append(predictions)
        res = np.vstack(results)
        return res


class TabNetRegressor(TabModel):

    def construct_loaders(self, X_train, y_train, X_valid, y_valid, weights,
                          batch_size, num_workers, drop_last):
        """
        Returns
        -------
        train_dataloader, valid_dataloader : torch.DataLoader, torch.DataLoader
            Training and validation dataloaders
        -------
        """
        if isinstance(weights, int):
            if weights == 1:
                raise ValueError("Please provide a list of weights for regression.")
        if isinstance(weights, dict):
            raise ValueError("Please provide a list of weights for regression.")

        train_dataloader, valid_dataloader = create_dataloaders(X_train,
                                                                y_train,
                                                                X_valid,
                                                                y_valid,
                                                                weights,
                                                                batch_size,
                                                                num_workers,
                                                                drop_last)
        return train_dataloader, valid_dataloader

    def update_fit_params(self, X_train, y_train, X_valid, y_valid, loss_fn,
                          weights, max_epochs, patience,
                          batch_size, virtual_batch_size, num_workers, drop_last):

        if loss_fn is None:
            self.loss_fn = torch.nn.functional.mse_loss
        else:
            self.loss_fn = loss_fn

        assert X_train.shape[1] == X_valid.shape[1], "Dimension mismatch X_train X_valid"
        self.input_dim = X_train.shape[1]

        if len(y_train.shape) == 1:
            raise ValueError("""Please apply reshape(-1, 1) to your targets
                                if doing single regression.""")
        assert y_train.shape[1] == y_valid.shape[1], "Dimension mismatch y_train y_valid"
        self.output_dim = y_train.shape[1]

        self.updated_weights = weights

        self.max_epochs = max_epochs
        self.patience = patience
        self.batch_size = batch_size
        self.virtual_batch_size = virtual_batch_size
        # Initialize counters and histories.
        self.patience_counter = 0
        self.epoch = 0
        self.best_cost = np.inf
        self.num_workers = num_workers
        self.drop_last = drop_last

    def train_epoch(self, train_loader):
        """
        Trains one epoch of the network in self.network

        Parameters
        ----------
            train_loader: a :class: `torch.utils.data.Dataloader`
                DataLoader with train set
        """

        self.network.train()
        y_preds = []
        ys = []
        total_loss = 0

        for data, targets in train_loader:
            batch_outs = self.train_batch(data, targets)
            y_preds.append(batch_outs["y_preds"].cpu().detach().numpy())
            ys.append(batch_outs["y"].cpu().detach().numpy())
            total_loss += batch_outs["loss"]

        y_preds = np.vstack(y_preds)
        ys = np.vstack(ys)

        stopping_loss = mean_squared_error(y_true=ys, y_pred=y_preds)
        total_loss = total_loss / len(train_loader)
        epoch_metrics = {'loss_avg': total_loss,
                         'stopping_loss': stopping_loss,
                         }

        if self.scheduler is not None:
            self.scheduler.step()
        return epoch_metrics

    def train_batch(self, data, targets):
        """
        Trains one batch of data

        Parameters
        ----------
            data: a :tensor: `torch.tensor`
                Input data
            target: a :tensor: `torch.tensor`
                Target data
        """
        self.network.train()
        data = data.to(self.device).float()

        targets = targets.to(self.device).float()
        self.optimizer.zero_grad()

        output, M_loss = self.network(data)

        loss = self.loss_fn(output, targets)
        loss -= self.lambda_sparse*M_loss

        loss.backward()
        if self.clip_value:
            clip_grad_norm_(self.network.parameters(), self.clip_value)
        self.optimizer.step()

        loss_value = loss.item()
        batch_outs = {'loss': loss_value,
                      'y_preds': output,
                      'y': targets}
        return batch_outs

    def predict_epoch(self, loader):
        """
        Validates one epoch of the network in self.network

        Parameters
        ----------
            loader: a :class: `torch.utils.data.Dataloader`
                    DataLoader with validation set
        """
        y_preds = []
        ys = []
        self.network.eval()
        total_loss = 0

        for data, targets in loader:
            batch_outs = self.predict_batch(data, targets)
            total_loss += batch_outs["loss"]
            y_preds.append(batch_outs["y_preds"].cpu().detach().numpy())
            ys.append(batch_outs["y"].cpu().detach().numpy())

        y_preds = np.vstack(y_preds)
        ys = np.vstack(ys)

        stopping_loss = mean_squared_error(y_true=ys, y_pred=y_preds)

        total_loss = total_loss / len(loader)
        epoch_metrics = {'total_loss': total_loss,
                         'stopping_loss': stopping_loss}

        return epoch_metrics

    def predict_batch(self, data, targets):
        """
        Make predictions on a batch (valid)

        Parameters
        ----------
            data: a :tensor: `torch.Tensor`
                Input data
            target: a :tensor: `torch.Tensor`
                Target data

        Returns
        -------
            batch_outs: dict
        """
        self.network.eval()
        data = data.to(self.device).float()
        targets = targets.to(self.device).float()

        output, M_loss = self.network(data)

        loss = self.loss_fn(output, targets)
        loss -= self.lambda_sparse*M_loss

        loss_value = loss.item()
        batch_outs = {'loss': loss_value,
                      'y_preds': output,
                      'y': targets}
        return batch_outs

    def predict(self, X):
        """
        Make predictions on a batch (valid)

        Parameters
        ----------
            data: a :tensor: `torch.Tensor`
                Input data
            target: a :tensor: `torch.Tensor`
                Target data

        Returns
        -------
            predictions: np.array
                Predictions of the regression problem
        """
        self.network.eval()
        dataloader = DataLoader(PredictDataset(X),
                                batch_size=self.batch_size, shuffle=False)

        results = []
        for batch_nb, data in enumerate(dataloader):
            data = data.to(self.device).float()

            output, M_loss = self.network(data)
            predictions = output.cpu().detach().numpy()
            results.append(predictions)
        res = np.vstack(results)
        return res<|MERGE_RESOLUTION|>--- conflicted
+++ resolved
@@ -244,17 +244,10 @@
                 self.patience_counter += 1
 
             if self.scheduler is not None:
-<<<<<<< HEAD
-				if self.scheduler_fn == torch.optim.lr_scheduler.ReduceLROnPlateau:
-                	self.scheduler.step(stopping_loss)
-				else:
-					self/scheduler.step()
-=======
                 if isinstance(self.scheduler_fn, torch.optim.lr_scheduler.ReduceLROnPlateau):
                     self.scheduler.step(stopping_loss)
                 else:
                     self.scheduler.step()
->>>>>>> 8167302b
 
             self.epoch += 1
             total_time += time.time() - starting_time
